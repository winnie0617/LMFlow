--- conflicted
+++ resolved
@@ -163,10 +163,6 @@
                     task_type=TaskType.CAUSAL_LM,
                     inference_mode=False,
                     r=model_args.lora_r,
-<<<<<<< HEAD
-                    #target_modules=["q_proj","v_proj"] if "llama" in model_args.model_name_or_path else None,
-=======
->>>>>>> 75cb9582
                     lora_alpha=model_args.lora_alpha,
                     lora_dropout=model_args.lora_dropout
                 )
